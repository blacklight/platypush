--- conflicted
+++ resolved
@@ -389,14 +389,8 @@
     return response.output
 
 
-<<<<<<< HEAD
-def generate_rsa_key_pair(
-    key_file: Optional[str] = None, size: int = 2048
-) -> Tuple[str, str]:
-=======
 def generate_rsa_key_pair(key_file: Optional[str] = None, size: int = 2048) \
         -> Tuple[PublicKey, PrivateKey]:
->>>>>>> a2c8e27b
     """
     Generate an RSA key pair.
 
@@ -414,38 +408,11 @@
     :param size: Key size (default: 2048 bits).
     :return: A tuple with the generated ``(priv_key_str, pub_key_str)``.
     """
-<<<<<<< HEAD
-    from cryptography.hazmat.primitives import serialization
-    from cryptography.hazmat.primitives.asymmetric import rsa
-    from cryptography.hazmat.backends import default_backend
-
-    public_exp = 65537
-    private_key = rsa.generate_private_key(
-        public_exponent=public_exp, key_size=size, backend=default_backend()
-    )
-
-    logger.info('Generating RSA {} key pair'.format(size))
-    private_key_str = private_key.private_bytes(
-        encoding=serialization.Encoding.PEM,
-        format=serialization.PrivateFormat.TraditionalOpenSSL,
-        encryption_algorithm=serialization.NoEncryption(),
-    ).decode()
-
-    public_key_str = (
-        private_key.public_key()
-        .public_bytes(
-            encoding=serialization.Encoding.PEM,
-            format=serialization.PublicFormat.PKCS1,
-        )
-        .decode()
-    )
-=======
     logger.info('Generating RSA keypair')
     pub_key, priv_key = rsa.newkeys(size)
     logger.info('Generated RSA keypair')
     public_key_str = pub_key.save_pkcs1('PEM').decode()
     private_key_str = priv_key.save_pkcs1('PEM').decode()
->>>>>>> a2c8e27b
 
     if key_file:
         logger.info('Saving private key to {}'.format(key_file))
@@ -467,10 +434,6 @@
     pub_key_file = priv_key_file + '.pub'
 
     if os.path.isfile(priv_key_file) and os.path.isfile(pub_key_file):
-<<<<<<< HEAD
-        with open(pub_key_file, 'r') as f1, open(priv_key_file, 'r') as f2:
-            return f1.read(), f2.read()
-=======
         with (
             open(pub_key_file, 'r') as f1,
             open(priv_key_file, 'r') as f2
@@ -479,7 +442,6 @@
                 rsa.PublicKey.load_pkcs1(f1.read().encode()),
                 rsa.PrivateKey.load_pkcs1(f2.read().encode()),
             )
->>>>>>> a2c8e27b
 
     pathlib.Path(key_dir).mkdir(parents=True, exist_ok=True, mode=0o755)
     return generate_rsa_key_pair(priv_key_file, size=2048)
