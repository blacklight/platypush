--- conflicted
+++ resolved
@@ -9,13 +9,8 @@
   },
   "dependencies": {
     "@fortawesome/fontawesome-free": "^6.5.2",
-<<<<<<< HEAD
-    "axios": "^1.7.4",
+    "axios": "^1.7.7",
     "core-js": "^3.38.1",
-=======
-    "axios": "^1.7.7",
-    "core-js": "^3.37.1",
->>>>>>> c8b6b1fc
     "cronstrue": "^2.50.0",
     "highlight.js": "^11.10.0",
     "lato-font": "^3.0.0",
