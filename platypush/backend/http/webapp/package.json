--- conflicted
+++ resolved
@@ -8,15 +8,9 @@
     "lint": "vue-cli-service lint"
   },
   "dependencies": {
-<<<<<<< HEAD
     "@fortawesome/fontawesome-free": "^6.6.0",
-    "axios": "^1.7.4",
-    "core-js": "^3.37.1",
-=======
-    "@fortawesome/fontawesome-free": "^6.5.2",
     "axios": "^1.7.7",
     "core-js": "^3.38.1",
->>>>>>> f511e2ea
     "cronstrue": "^2.50.0",
     "highlight.js": "^11.10.0",
     "lato-font": "^3.0.0",
