{
  "name": "platypush",
  "version": "0.1.0",
  "private": true,
  "scripts": {
    "serve": "vue-cli-service serve",
    "build": "vue-cli-service build",
    "lint": "vue-cli-service lint"
  },
  "dependencies": {
    "@fortawesome/fontawesome-free": "^6.5.2",
    "axios": "^1.7.4",
    "core-js": "^3.37.1",
    "cronstrue": "^2.50.0",
    "highlight.js": "^11.10.0",
    "lato-font": "^3.0.0",
    "mitt": "^2.1.0",
    "register-service-worker": "^1.7.2",
    "sass": "^1.77.6",
    "sass-loader": "^10.5.2",
<<<<<<< HEAD
    "vue": "^3.4.31",
    "vue-router": "^4.3.3",
=======
    "vue": "^3.4.29",
    "vue-router": "^4.4.0",
>>>>>>> 81bf0e95
    "vue-skycons": "^4.3.4",
    "w3css": "^2.7.0"
  },
  "devDependencies": {
    "@babel/core": "^7.12.16",
    "@babel/eslint-parser": "^7.12.16",
    "@vue/cli-plugin-babel": "~5.0.8",
    "@vue/cli-plugin-eslint": "~5.0.8",
    "@vue/cli-plugin-pwa": "~5.0.8",
    "@vue/cli-service": "~5.0.8",
    "eslint": "^7.32.0",
    "eslint-plugin-vue": "^8.0.3"
  },
  "browserslist": [
    "> 1%",
    "last 2 versions",
    "not dead"
  ]
}<|MERGE_RESOLUTION|>--- conflicted
+++ resolved
@@ -18,13 +18,8 @@
     "register-service-worker": "^1.7.2",
     "sass": "^1.77.6",
     "sass-loader": "^10.5.2",
-<<<<<<< HEAD
     "vue": "^3.4.31",
-    "vue-router": "^4.3.3",
-=======
-    "vue": "^3.4.29",
     "vue-router": "^4.4.0",
->>>>>>> 81bf0e95
     "vue-skycons": "^4.3.4",
     "w3css": "^2.7.0"
   },
