{
  "name": "platypush",
  "version": "0.1.0",
  "private": true,
  "scripts": {
    "serve": "vue-cli-service serve",
    "build": "vue-cli-service build",
    "lint": "vue-cli-service lint"
  },
  "dependencies": {
    "@fortawesome/fontawesome-free": "^6.5.2",
<<<<<<< HEAD
    "axios": "^1.6.7",
    "core-js": "^3.37.0",
    "cronstrue": "^2.48.0",
=======
    "axios": "^1.6.8",
    "core-js": "^3.36.1",
    "cronstrue": "^2.49.0",
>>>>>>> ad203455
    "highlight.js": "^11.9.0",
    "lato-font": "^3.0.0",
    "mitt": "^2.1.0",
    "register-service-worker": "^1.7.2",
    "sass": "^1.75.0",
    "sass-loader": "^10.5.2",
    "vue": "^3.4.23",
    "vue-router": "^4.3.2",
    "vue-skycons": "^4.3.4",
    "w3css": "^2.7.0"
  },
  "devDependencies": {
    "@babel/core": "^7.12.16",
    "@babel/eslint-parser": "^7.12.16",
    "@vue/cli-plugin-babel": "~5.0.8",
    "@vue/cli-plugin-eslint": "~5.0.8",
    "@vue/cli-plugin-pwa": "~5.0.8",
    "@vue/cli-service": "~5.0.8",
    "eslint": "^7.32.0",
    "eslint-plugin-vue": "^8.0.3"
  },
  "browserslist": [
    "> 1%",
    "last 2 versions",
    "not dead"
  ]
}<|MERGE_RESOLUTION|>--- conflicted
+++ resolved
@@ -9,15 +9,9 @@
   },
   "dependencies": {
     "@fortawesome/fontawesome-free": "^6.5.2",
-<<<<<<< HEAD
-    "axios": "^1.6.7",
+    "axios": "^1.6.8",
     "core-js": "^3.37.0",
-    "cronstrue": "^2.48.0",
-=======
-    "axios": "^1.6.8",
-    "core-js": "^3.36.1",
     "cronstrue": "^2.49.0",
->>>>>>> ad203455
     "highlight.js": "^11.9.0",
     "lato-font": "^3.0.0",
     "mitt": "^2.1.0",
