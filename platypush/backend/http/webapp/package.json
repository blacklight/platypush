{
  "name": "platypush",
  "version": "0.1.0",
  "private": true,
  "scripts": {
    "serve": "vue-cli-service serve",
    "build": "vue-cli-service build",
    "lint": "vue-cli-service lint"
  },
  "dependencies": {
<<<<<<< HEAD
    "@fortawesome/fontawesome-free": "^6.7.1",
    "axios": "^1.7.9",
=======
    "@fortawesome/fontawesome-free": "^6.7.2",
    "axios": "^1.7.8",
>>>>>>> e96ed562
    "core-js": "^3.39.0",
    "cronstrue": "^2.53.0",
    "highlight.js": "^11.11.1",
    "lato-font": "^3.0.0",
    "mitt": "^2.1.0",
    "register-service-worker": "^1.7.2",
    "sass": "^1.77.6",
    "sass-loader": "^10.5.2",
    "vue": "^3.5.13",
    "vue-router": "^4.4.5",
    "vue-skycons": "^4.3.4",
    "w3css": "^2.7.0"
  },
  "devDependencies": {
    "@babel/core": "^7.12.16",
    "@babel/eslint-parser": "^7.12.16",
    "@vue/cli-plugin-babel": "~5.0.8",
    "@vue/cli-plugin-eslint": "~5.0.8",
    "@vue/cli-plugin-pwa": "~5.0.8",
    "@vue/cli-service": "~5.0.8",
    "eslint": "^7.32.0",
    "eslint-plugin-vue": "^8.0.3"
  },
  "browserslist": [
    "> 1%",
    "last 2 versions",
    "not dead"
  ]
}<|MERGE_RESOLUTION|>--- conflicted
+++ resolved
@@ -8,13 +8,8 @@
     "lint": "vue-cli-service lint"
   },
   "dependencies": {
-<<<<<<< HEAD
-    "@fortawesome/fontawesome-free": "^6.7.1",
+    "@fortawesome/fontawesome-free": "^6.7.2",
     "axios": "^1.7.9",
-=======
-    "@fortawesome/fontawesome-free": "^6.7.2",
-    "axios": "^1.7.8",
->>>>>>> e96ed562
     "core-js": "^3.39.0",
     "cronstrue": "^2.53.0",
     "highlight.js": "^11.11.1",
