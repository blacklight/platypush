--- conflicted
+++ resolved
@@ -9,15 +9,9 @@
   },
   "dependencies": {
     "@fortawesome/fontawesome-free": "^6.7.2",
-<<<<<<< HEAD
-    "axios": "^1.8.3",
+    "axios": "^1.8.4",
     "core-js": "^3.42.0",
-    "cronstrue": "^2.56.0",
-=======
-    "axios": "^1.8.4",
-    "core-js": "^3.41.0",
     "cronstrue": "^2.57.0",
->>>>>>> 8bed5a59
     "highlight.js": "^11.11.1",
     "lato-font": "^3.0.0",
     "mitt": "^2.1.0",
