--- conflicted
+++ resolved
@@ -9,11 +9,7 @@
   },
   "dependencies": {
     "@fortawesome/fontawesome-free": "^6.5.2",
-<<<<<<< HEAD
-    "axios": "^1.7.2",
-=======
     "axios": "^1.7.4",
->>>>>>> 227fdf42
     "core-js": "^3.37.1",
     "cronstrue": "^2.50.0",
     "highlight.js": "^11.10.0",
