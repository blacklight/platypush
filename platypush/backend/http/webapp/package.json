{
  "name": "platypush",
  "version": "0.1.0",
  "private": true,
  "scripts": {
    "serve": "vue-cli-service serve",
    "build": "vue-cli-service build",
    "lint": "vue-cli-service lint"
  },
  "dependencies": {
    "@fortawesome/fontawesome-free": "^6.5.2",
    "axios": "^1.6.7",
    "core-js": "^3.36.1",
    "cronstrue": "^2.48.0",
    "highlight.js": "^11.9.0",
    "lato-font": "^3.0.0",
    "mitt": "^2.1.0",
    "register-service-worker": "^1.7.2",
    "sass": "^1.75.0",
    "sass-loader": "^10.5.2",
    "vue": "^3.4.23",
<<<<<<< HEAD
    "vue-router": "^4.3.2",
    "vue-skycons": "^4.2.0",
=======
    "vue-router": "^4.3.0",
    "vue-skycons": "^4.3.4",
>>>>>>> 2896bd64
    "w3css": "^2.7.0"
  },
  "devDependencies": {
    "@babel/core": "^7.12.16",
    "@babel/eslint-parser": "^7.12.16",
    "@vue/cli-plugin-babel": "~5.0.8",
    "@vue/cli-plugin-eslint": "~5.0.8",
    "@vue/cli-plugin-pwa": "~5.0.8",
    "@vue/cli-service": "~5.0.8",
    "eslint": "^7.32.0",
    "eslint-plugin-vue": "^8.0.3"
  },
  "browserslist": [
    "> 1%",
    "last 2 versions",
    "not dead"
  ]
}<|MERGE_RESOLUTION|>--- conflicted
+++ resolved
@@ -19,13 +19,8 @@
     "sass": "^1.75.0",
     "sass-loader": "^10.5.2",
     "vue": "^3.4.23",
-<<<<<<< HEAD
     "vue-router": "^4.3.2",
-    "vue-skycons": "^4.2.0",
-=======
-    "vue-router": "^4.3.0",
     "vue-skycons": "^4.3.4",
->>>>>>> 2896bd64
     "w3css": "^2.7.0"
   },
   "devDependencies": {
