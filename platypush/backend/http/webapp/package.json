{
  "name": "platypush",
  "version": "0.1.0",
  "private": true,
  "scripts": {
    "serve": "vue-cli-service serve",
    "build": "vue-cli-service build",
    "lint": "vue-cli-service lint"
  },
  "dependencies": {
    "@fortawesome/fontawesome-free": "^6.7.1",
    "axios": "^1.7.8",
    "core-js": "^3.39.0",
<<<<<<< HEAD
    "cronstrue": "^2.51.0",
    "highlight.js": "^11.11.1",
=======
    "cronstrue": "^2.53.0",
    "highlight.js": "^11.10.0",
>>>>>>> 2cd16c99
    "lato-font": "^3.0.0",
    "mitt": "^2.1.0",
    "register-service-worker": "^1.7.2",
    "sass": "^1.77.6",
    "sass-loader": "^10.5.2",
    "vue": "^3.5.13",
    "vue-router": "^4.4.5",
    "vue-skycons": "^4.3.4",
    "w3css": "^2.7.0"
  },
  "devDependencies": {
    "@babel/core": "^7.12.16",
    "@babel/eslint-parser": "^7.12.16",
    "@vue/cli-plugin-babel": "~5.0.8",
    "@vue/cli-plugin-eslint": "~5.0.8",
    "@vue/cli-plugin-pwa": "~5.0.8",
    "@vue/cli-service": "~5.0.8",
    "eslint": "^7.32.0",
    "eslint-plugin-vue": "^8.0.3"
  },
  "browserslist": [
    "> 1%",
    "last 2 versions",
    "not dead"
  ]
}<|MERGE_RESOLUTION|>--- conflicted
+++ resolved
@@ -11,13 +11,8 @@
     "@fortawesome/fontawesome-free": "^6.7.1",
     "axios": "^1.7.8",
     "core-js": "^3.39.0",
-<<<<<<< HEAD
-    "cronstrue": "^2.51.0",
+    "cronstrue": "^2.53.0",
     "highlight.js": "^11.11.1",
-=======
-    "cronstrue": "^2.53.0",
-    "highlight.js": "^11.10.0",
->>>>>>> 2cd16c99
     "lato-font": "^3.0.0",
     "mitt": "^2.1.0",
     "register-service-worker": "^1.7.2",
