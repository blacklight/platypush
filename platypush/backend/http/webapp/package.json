--- conflicted
+++ resolved
@@ -18,13 +18,8 @@
     "register-service-worker": "^1.7.2",
     "sass": "^1.75.0",
     "sass-loader": "^10.5.2",
-<<<<<<< HEAD
-    "vue": "^3.4.19",
+    "vue": "^3.4.23",
     "vue-router": "^4.3.0",
-=======
-    "vue": "^3.4.23",
-    "vue-router": "^4.2.5",
->>>>>>> afbb6156
     "vue-skycons": "^4.2.0",
     "w3css": "^2.7.0"
   },
