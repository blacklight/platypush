{
  "name": "platypush",
  "version": "0.1.0",
  "private": true,
  "scripts": {
    "serve": "vue-cli-service serve",
    "build": "vue-cli-service build",
    "lint": "vue-cli-service lint"
  },
  "dependencies": {
    "@fortawesome/fontawesome-free": "^6.1.1",
<<<<<<< HEAD
    "core-js": "^3.33.0",
=======
>>>>>>> 05213d9a
    "axios": "^1.6.0",
    "core-js": "^3.31.1",
    "cronstrue": "^2.47.0",
    "highlight.js": "^11.9.0",
    "lato-font": "^3.0.0",
    "mitt": "^2.1.0",
    "register-service-worker": "^1.7.2",
    "sass": "^1.65.1",
    "sass-loader": "^10.3.1",
    "vue": "^3.2.13",
    "vue-router": "^4.2.3",
    "vue-skycons": "^4.2.0",
    "w3css": "^2.7.0"
  },
  "devDependencies": {
    "@babel/core": "^7.12.16",
    "@babel/eslint-parser": "^7.12.16",
    "@vue/cli-plugin-babel": "~5.0.8",
    "@vue/cli-plugin-eslint": "~5.0.8",
    "@vue/cli-plugin-pwa": "~5.0.8",
    "@vue/cli-service": "~5.0.8",
    "eslint": "^7.32.0",
    "eslint-plugin-vue": "^8.0.3"
  },
  "browserslist": [
    "> 1%",
    "last 2 versions",
    "not dead"
  ]
}<|MERGE_RESOLUTION|>--- conflicted
+++ resolved
@@ -9,10 +9,7 @@
   },
   "dependencies": {
     "@fortawesome/fontawesome-free": "^6.1.1",
-<<<<<<< HEAD
     "core-js": "^3.33.0",
-=======
->>>>>>> 05213d9a
     "axios": "^1.6.0",
     "core-js": "^3.31.1",
     "cronstrue": "^2.47.0",
