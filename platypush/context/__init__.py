import asyncio
import importlib
import logging

from threading import RLock
from typing import Optional, Any

from ..bus import Bus
from ..config import Config
from ..utils import get_enabled_plugins

logger = logging.getLogger('platypush:context')

# Map: backend_name -> backend_instance
backends = {}

# Map: plugin_name -> plugin_instance
plugins = {}

# Map: plugin_name -> init_lock to make sure that a plugin isn't initialized
# multiple times
plugins_init_locks = {}

# Reference to the main application bus
main_bus = None


def register_backends(bus=None, global_scope=False, **kwargs):
    """Initialize the backend objects based on the configuration and returns
        a name -> backend_instance map.
    Params:
        bus -- If specific (it usually should), the messages processed by the
            backends will be posted on this bus.

        kwargs -- Any additional key-value parameters required to initialize the backends
    """

    global main_bus
    if bus:
        main_bus = bus

    if global_scope:
        global backends
    else:
        backends = {}

    for (name, cfg) in Config.get_backends().items():
        module = importlib.import_module('platypush.backend.' + name)

        # e.g. backend.pushbullet main class: PushbulletBackend
        cls_name = ''
        for token in module.__name__.title().split('.')[2:]:
            cls_name += token.title()
        cls_name += 'Backend'

        try:
            b = getattr(module, cls_name)(bus=bus, **cfg, **kwargs)
            backends[name] = b
        except AttributeError as e:
            logger.warning('No such class in {}: {}'.format(module.__name__, cls_name))
            raise RuntimeError(e)

    return backends


def register_plugins(bus=None):
    from ..plugins import RunnablePlugin

    for plugin in get_enabled_plugins().values():
        if isinstance(plugin, RunnablePlugin):
            plugin.bus = bus
            plugin.start()


def get_backend(name):
    """Returns the backend instance identified by name if it exists"""

    global backends
    return backends.get(name)


def get_plugin(plugin_name, reload=False):
    """Registers a plugin instance by name if not registered already, or
    returns the registered plugin instance"""
    global plugins
    global plugins_init_locks

    if plugin_name not in plugins_init_locks:
        plugins_init_locks[plugin_name] = RLock()

    if plugin_name in plugins and not reload:
        return plugins[plugin_name]

    try:
        plugin = importlib.import_module('platypush.plugins.' + plugin_name)
    except ImportError as e:
        logger.warning('No such plugin: {}'.format(plugin_name))
        raise RuntimeError(e)

    # e.g. plugins.music.mpd main class: MusicMpdPlugin
    cls_name = ''
    for token in plugin_name.split('.'):
        cls_name += token.title()
    cls_name += 'Plugin'

    plugin_conf = (
        Config.get_plugins()[plugin_name] if plugin_name in Config.get_plugins() else {}
    )

    if 'disabled' in plugin_conf:
        if plugin_conf['disabled'] is True:
            return None
        del plugin_conf['disabled']

    if 'enabled' in plugin_conf:
        if plugin_conf['enabled'] is False:
            return None
        del plugin_conf['enabled']

    try:
        plugin_class = getattr(plugin, cls_name)
    except AttributeError as e:
        logger.warning(
            'No such class in {}: {} [error: {}]'.format(plugin_name, cls_name, str(e))
        )
        raise RuntimeError(e)

    with plugins_init_locks[plugin_name]:
        if plugins.get(plugin_name) and not reload:
            return plugins[plugin_name]
        plugins[plugin_name] = plugin_class(**plugin_conf)

    return plugins[plugin_name]


def get_bus() -> Bus:
    global main_bus
    if main_bus:
        return main_bus

    from platypush.bus.redis import RedisBus
<<<<<<< HEAD
=======

>>>>>>> e9454b0c
    return RedisBus()


def get_or_create_event_loop():
    try:
        loop = asyncio.get_event_loop()
    except (DeprecationWarning, RuntimeError):
        loop = asyncio.new_event_loop()
        asyncio.set_event_loop(loop)

    return loop


class Variable:
    """
    Utility class to wrap platform variables in your custom scripts.
    Usage:

        .. code-block:: python

            # Pass `persisted=False` to get/set an in-memory variable
            # on the Redis instance (default: the variable is
            # persisted on the internal database)
            var = Variable('myvar')
            value = var.get()
            var.set('new value')

    """

    def __init__(self, name: str, persisted: bool = True):
        self.name = name
        plugin = get_plugin('variable')
        self._get_action = getattr(plugin, 'get' if persisted else 'mget')
        self._set_action = getattr(plugin, 'set' if persisted else 'mset')

    def get(self) -> Optional[Any]:
        return self._get_action(self.name).output.get(self.name)

    def set(self, value: Any):
        self._set_action(**{self.name: value})


# vim:sw=4:ts=4:et:<|MERGE_RESOLUTION|>--- conflicted
+++ resolved
@@ -139,10 +139,7 @@
         return main_bus
 
     from platypush.bus.redis import RedisBus
-<<<<<<< HEAD
-=======
 
->>>>>>> e9454b0c
     return RedisBus()
 
 
