# Changelog

<<<<<<< HEAD
## [Unreleased]
=======
## [1.0.3] - 2024-05-31
>>>>>>> 23e02de1

- [[#368](https://git.platypush.tech/platypush/platypush/issues/368)] Added
  Ubuntu packages.

<<<<<<< HEAD
=======
- Fixed bug that didn't get hooks to match events imported through the new
  `platypush.events` symlinked module.

>>>>>>> 23e02de1
## [1.0.2] - 2024-05-26

- Fixed regression introduced by the support of custom names through the
  `@procedure` decorator.

## [1.0.0] - 2024-05-26

Many, many changes for the first major release of Platypush after so many
years.

- [!3](https://git.platypush.tech/platypush/platypush/milestone/3) All
  backends, except for `http`, `nodered`, `redis` and `tcp`, are gone. Many
  were already deprecated a while ago, but the change now applies to all of
  them. Backends should only be components that actively listen for application
  messages to process, not generic daemon threads for integrations. This had
  been a source of confusion for a long time. Backends and plugins are now
  merged, meaning that you won't need to configure two different sections
  instead of one for many integrations (one for the stateless plugin, and one
  for the background state listener). Please check the
  [documentation](https://docs.platypush.tech) to verify the configuration
  changes required by your integrations. This has been a long process that has
  involved the rewrite of most of the integrations, and many bugs have been
  fixed.

- Improved Docker support - now with a default `docker-compose.yml`, multiple
  Dockerfiles for
  [Alpine](https://git.platypush.tech/platypush/platypush/src/branch/master/platypush/install/docker/alpine.Dockerfile),
  [Debian](https://git.platypush.tech/platypush/platypush/src/branch/master/platypush/install/docker/debian.Dockerfile),
  [Ubuntu](https://git.platypush.tech/platypush/platypush/src/branch/master/platypush/install/docker/ubuntu.Dockerfile)
  and
  [Fedora](https://git.platypush.tech/platypush/platypush/src/branch/master/platypush/install/docker/fedora.Dockerfile)
  base images. Many improvements on the `platydock` and `platyvenv` scripts
  too, with better automated installation processes for optional dependencies.

- Added [official
  packages](https://git.platypush.tech/platypush/platypush#system-package-manager-installation)
  for
  [Debian](https://git.platypush.tech/platypush/platypush#debian-ubuntu)
  and [Fedora](https://git.platypush.tech/platypush/platypush#fedora).

- Added `--device-id`, `--workdir`, `--logsdir`, `--cachedir`, `--main-db`,
  `--redis-host`, `--redis-port` and `--redis-queue` CLI arguments, along the
  `PLATYPUSH_DEVICE_ID`, `PLATYPUSH_WORKDIR`, `PLATYPUSH_LOGSDIR`,
  `PLATYPUSH_CACHEDIR`, `PLATYPUSH_DB`, `PLATYPUSH_REDIS_HOST`,
  `PLATYPUSH_REDIS_PORT` and `PLATYPUSH_REDIS_QUEUE` environment variables.

- Added an _Extensions_ panel to the UI to dynamically:
    - Install new dependencies directly from the Web view.
    - Explore the documentation as well as the supported actions and events for
      each plugin.
    - Get ready-to-paste configuration snippets/templates.

- New, completely rewritten [documentation](https://docs.platypush.tech), which
  now integrates the wiki, dynamically includes plugins configuration snippets
  and dependencies, and adds a global filter bar for the integrations.

- [[#394](https://git.platypush.tech/platypush/platypush/issues/394)] A more
  intuitive way of installing extra dependencies via `pip`. Instead of a static
  list that the user should check inside of `setup.py`, the syntax `pip install
  'platypush[plugin1,plugin2,...]'` is now supported.

- No more need to manually create `__init__.py` in each of the `scripts`
  folders that you want to use to store your custom scripts. Automatic
  discovery of scripts and creation of module files has been implemented. You
  can now just drop a `.py` script with your procedures, hooks or crons in the
  scripts folder and it should be picked up by the application.

- The _Execute_ Web panel now supports procedures too, as well as curl snippets.

- Removed all `Response` objects outside of the root type. They are now all
  replaced by Marshmallow schemas with the structure automatically generated in
  the documentation.

- [`alarm`] [[#340](https://git.platypush.tech/platypush/platypush/issues/340)]
  Rewritten integration. It now includes a powerful UI panel to set up alarms
  with custom procedures too.

- [`assistant.picovoice`]
  [[#304](https://git.platypush.tech/platypush/platypush/issues/304)] New
  all-in-one Picovoice integration that replaces the previous `stt.picovoice.*`
  integrations.

- [`youtube`]
  [[#337](https://git.platypush.tech/platypush/platypush/issues/337)] Full
  rewrite of the plugin. It now supports Piped instances instead of the
  official YouTube API. A new UI has also been designed to explore
  subscriptions, playlists and channels.

- [`weather.*`]
  [[#308](https://git.platypush.tech/platypush/platypush/issues/308)] Removed
  the `weather.darksky` integration (it's now owned by Apple and the API is
  basically dead) and enhanced the `weather.openweathermap` plugin instead.

- [`camera.pi*`] The old `camera.pi` integration based on the deprecated
  `picamera` module has been moved to `camera.pi.legacy`. `camera.pi` is now a
  new plugin which uses the new `picamera2` API (and it's so far only
  compatible with recent versions on the Raspberry Pi OS).

- Dynamically auto-generate plugins documentation in the UI from the RST
  docstrings.

- New design for the configuration panel.

- Better synchronization between processes on threads on application stop -
  greatly reduced the risk of hanging processes on shutdown.

- Migrated all CI/CD pipelines to [Drone
  CI](https://ci-cd.platypush.tech/platypush/platypush).

- Removed `google.fit` integration, as Google has deprecated the API.

- Removed `wiimote` integration: the `cwiid` library hasn't been updated in
  years, it doesn't even work well with Python 3, and I'm not in the mood of
  bringing it back from the dead.

- Removed `stt.deepspeech` integration. That project has been basically
  abandoned by Mozilla, the libraries are very buggy and I don't think it's
  going to see new developments any time soon.

- [[#297](https://git.platypush.tech/platypush/platypush/issues/297)] Removed
  `spotify` backend integration based on Librespot. The project has gone
  through a lot of changes, and I no longer have a Spotify premium account to
  work on a new implementation. Open to contributions if somebody still wants
  it.

## [0.50.3] - 2023-07-22

### Added

- Added [XMPP plugin](https://git.platypush.tech/platypush/platypush/pulls/269).

## [0.50.2] - 2023-06-30

### Fixed

- A fix for the new `get_plugin` supported syntax. `get_plugin` now also
  accepts a plugin class/type as an argument rather than a string, but the
  previous logic didn't properly inspect the parent module.

## [0.50.0] - 2023-06-28

This should actually be a new big major release, but I'm holding on implementing
more features before a 1.0 tag.

### Added

- Migrated many integrations to the new [entities
  framework](https://git.platypush.tech/platypush/platypush/pulls/230).
  This is a very large change to the foundations of the platform. Many plugins
  (and many others will follow) now publish and store their *entities* in a
  standard format, so e.g. all the lights, switches, Bluetooth devices, cameras,
  audio devices, media players and sensors are now supposed to expose the same
  attributes and API regardless of the type of integration. This refactor also
  includes a new default home panel, which includes all the entities detected by
  the registered integrations. Many integrations have already been migrated to
  the new framework. Among them (and many others are on their way):

  - `arduino`
  - `bluetooth`
  - `light.hue`
  - `linode`
  - All the `sensor.*` plugins
  - `serial`
  - `smartthings`
  - `switchbot`
  - `system`
  - `variable`
  - `zigbee.mqtt`
  - `zwave.mqtt`

- Added support for more complex filters on event hooks. Earlier filters could
  only model key-value pair matches. The interface now supports more
  sophisticated filters - among these, structured filters with partial matches
  and relational filters. For example:

```python
from platypush.event.hook import hook
from platypush.message.event.sensor import SensorDataChangeEvent

@hook(SensorDataChangeEvent, data=1):
def hook_1(event):
    """
    Triggered when event.data == 1
    """

@hook(SensorDataChangeEvent, data={'state': 1}):
def hook_2(event):
    """
    Triggered when event.data['state'] == 1
    """

@hook(SensorDataChangeEvent, data={
  'temperature': {'$gt': 25},
  'humidity': {'$le': 15}
}):
def hook_3(event):
    """
    Triggered when event.data['temperature'] > 25 and
    event.data['humidity'] <= 15.
    """
```

The supported relational fields are the same supported by ElasticSearch - `$gt`
for greater than, `$lt` for lesser than, `$ge` for greater or equal, `$ne` for
not equal, etc.

This also means that the previous `SensorDataAboveThresholdEvent` and
`SensorDataBelowThresholdEvent` events are now deprecated, as the new hook API
makes it much easier and flexible to define custom threshold logic on any events
without having to pre-define thresholds in each backend's configuration.

- Added a Progressive WebApp (PWA) framework to the Vue webapp. It is now
  possible to install Platypush as a stand-alone webapp directly from the web
  panel if the panel is served over HTTPS. For now this only improves the user
  experience, performance and it provides a more native-like experience on
  mobile, but in the future the PWA background worker could be used to e.g.
  deliver asynchronous events and notifications to the clients without keeping
  the browser open.

- Added support for application database automatic migrations after an update by
  using Alembic.

### Changed

- Tornado is now used as an HTTP engine by `backend.http`, instead of using
  bare bone Flask with its inefficient Werkzeug server and an optional uwsgi
  that required extra configuration (and an extra external service).

- All the streaming endpoints have been rewritten and adapted to work with
  Tornado. This greatly improves performance, stability and ease of
  configuration, while remaining back-compatible with the previous URL formats.
  As a side note, all the streaming endpoints are now using Redis to stream
  information across multiple worker processes, so make sure that you have a
  version of Redis that supports pub/sub (most of the recent ones should do).

- The `bluetooth` plugin has been completely rewritten, merged with the (now
  deprecated) `backend.bluetooth`. The previously separated low-energy/legacy
  integrations have now been merged too. It now supports much more than passive
  scanning, as it can recognize the information published by most of the device,
  supports both legacy and low-energy connection/disconnection actions, and it
  can detect most of the device classes, services and manufacturers. It also
  supports parsing some standard features (like battery level, temperature,
  state etc.) if they are published according to some convention supported by
  *TheengsGateway*. The `switchbot.bluetooth` integration has now also been
  merged into `bluetooth`.

- The `sound` plugin has been completely rewritten. While it should still be
  largely back-compatible with the previous implementation, you should probably
  go and take a look at the new documentation to get a grasp of the new
  features.

- The `camera.ffmpeg` plugin has received a big rewrite that has improved its
  stability and robustness against several types of cameras. It is now the
  recommended way of interfacing with general-purpose cameras, even for
  PiCameras - the `camera.pi` integration is now largely deprecated, as the old
  PiCamera API is deprecated as well, and `camera.ffmpeg` should now work out of
  the box with a PiCamera if a reasonably recent version of ffmpeg is installed.

- `backend.websocket` has been **removed** and replaced by Tornado asynchronous
   websocket URLs registered on the HTTP backend. The two new routes that
   replace the websocket backend are:

  - `/ws/events`: subscribe to this websocket to receive any asynchronous
    events forwarded by the application.
  - `/ws/requests`: you can send request messages to this endpoints, and the
    responses will be received asynchronously on the same channel.

- The `inspect` plugin has been largely improved.

  - Its performance is now much snappier, as it scans for all the available
    integrations by searching for manifest files instead of scanning each
    single source file. Documentation about specific plugins and actions is
    fetched lazily when requested by the user.
  - It now also caches results by looking at the last modified date of the
    source file, so it won't have to re-scan source files that haven't been
    modified.
  - Its detection of RST constructs has also been improved, so most of the code
    blocks, schemas, return types and references to other objects are now
    rendered in the plugin UI.

- Added `variable.delete` action. The existing `variable.unset` action will now
  only set a variable to null if it exists, while `variable.delete` will
  actually remove it from the database.

- `backend.sensor.distance` and `gpio.sensor.distance` have been removed and
  migrated instead to a new `sensor.hcsr04` plugin, since the existing logic
  actually only applies to HC-SR04-like distance sensors.

- `backend.sensor.dht` and `gpio.sensor.dht` have been removed and
  migrated to a new `sensor.dht` plugin.

- `backend.sensor.accelerometer` and `gpio.sensor.accelerometer` have been
  removed and migrated to a new `sensor.lis3dh` plugin, since the existing
  accelerometer logic only works with these sensors.

- `backend.sensor.motion.pwm3901` and `gpio.sensor.motion.pwm3901` have been
  removed and migrated to a new `sensor.pwm3901` plugin.
  accelerometer logic only works with these sensors.

- `backend.sensor.envirophat` and `gpio.sensor.envirophat` have been removed and
  migrated to a new `sensor.envirophat` plugin.

- `backend.sensor.ltr559` and `gpio.sensor.ltr559` have been removed and
  migrated to a new `sensor.ltr559` plugin.

- `backend.sensor.bme280` and `gpio.sensor.bme280` have been removed and
  migrated to a new `sensor.bme280` plugin.

- `backend.sensor.distance.vl53l1x` and `gpio.sensor.distance.vl53l1x` have been
  removed and migrated to a new `sensor.vl53l1x` plugin.

- `backend.serial` has been removed and merged into the `serial` plugin.

- `backend.switch.wemo` has been removed and merged into the `switch.wemo`
  plugin.

- `backend.switch.tplink` has been removed and merged into the `switch.tplink`
  plugin.

- `backend.zigbee.mqtt` has been removed and merged into the `zigbee.mqtt`
  plugin.

- `backend.zwave.mqtt` has been removed and merged into the `zwave.mqtt` plugin.

### Fixed

- Notable performance improvements for the UI (like -50% on the load time and
  memory usage in some cases). Recursive/reflective Vue components now use
  `shallowRef`, so complex UI models won't have to be fully loaded at page
  start.

- Fixed compatibility with SQLAlchemy 2.

- Migrated the `clipboard` integration from `pyperclip` to `pyclip` (see
  [#240](https://git.platypush.tech/platypush/platypush/issues/240)).
  `pyperclip` is unmaintained and largely broken, and `pyclip` seems to be a
  viable drop-in alternative.

- Better implementation of the UI modals - added close buttons and trigger
  closure when Esc is pressed.

### Removed

- Removed SSL configuration from `backend.http`. Configuring SSL on
  Flask+Tornado is messy, and it won't end up with a good user experience.
  Instead, you should consider using a reverse proxy (e.g. nginx or Apache) if
  you want to make the Platypush web interface available over HTTPS. A sample
  nginx configuration has been added under `examples/nginx`. Note that running
  the web panel over HTTPS is a requirement if you want to leverage the PWA
  features, as a PWA can only be served over HTTPS.

- Removed the Bluetooth file server integration. It is still possible to send
  files over Bluetooth (the feature has now been merged into the `bluetooth`
  plugin, under `bluetooth.send_file`), but all the server features rely on
  features of PyOBEX that are now very broken on recent versions of Python (the
  project itself hasn't been updated in years).

- Removed or deprecated all the `backend.sensor.*` backends. Their logic has now
  been merged into their associated plugins, and the plugins will have the
  ability to run in the background too.

- Removed `backend.sensor.battery`. It has now been merged into the `system`
  plugin.

- Removed `gpio.sensor` plugin. It was never really fully implemented, and it
  was probably impossible to implement with an interface that could work with
  any sensor-like device connected over GPIO.

## [0.24.5] - 2023-02-22

### Added

- Added `hid` plugin to support discoverability and data interaction with
  generic HID devices - like Bluetooth/USB peripherals, joysticks, dongles and
  any other type of devices that supports the HID interface.
  
- Added `timeout` parameter to `websocket.send` to prevent messages sent on a
  non-responsive websocket from getting the websocket loop stuck

### Fixed

- Running the Zeroconf registration logic in another thread in `backend.http`,
  so failures in the Zeroconf logic don't affect the startup of the web server.
  
- (Temporarily) introduced `sqlalchemy < 2.0.0` as a requirement - a PR with a
  migration to the new stable version of SQLAlchemy is in TODO.

## [0.24.4] - 2022-12-20

### Fixed

- Fixed cronjobs potentially being triggered even if it wasn't their slot in
  case of clock synchronization events.

## [0.24.3] - 2022-12-17

### Added

- Added `[-v|--verbose]` command-line option to override the default logging
  configuration and enable debug logging.
- Added `--version` command-line option to print the current version and exit.
- [[#236](https://git.platypush.tech/platypush/platypush/issues/236)] Added
  support for `author` and `tags` attributes on feed entries.

## [0.24.2] - 2022-12-10

### Fixed

- The `main.db` configuration should use the configured `workdir` when no
  values are specified.

- The `zwave.mqtt` is now compatible both with older (i.e. `zwavejs2mqtt`) and
  newer (i.e. `ZwaveJS`) versions of the backend.

## [0.24.1] - 2022-12-08

### Fixed

- Removed a parenthesized context manager that broke compatibility with
  Python &lt; 3.10.

## [0.24.0] - 2022-11-22

### Added

- Added [Wallabag integration](https://git.platypush.tech/platypush/platypush/issues/224).
- Added [Mimic3 TTS integration](https://git.platypush.tech/platypush/platypush/issues/226).
- Added `qos` attribute to `mqtt.publish` and all the plugins derived from `mqtt`.

### Changed

- Replaced PyJWT dependency with the Python-native `rsa` package. This will
  make the installation much lighter, compatible with more systems and less
  dependent on the platform-specific libraries required by `cryptography`.

> **NOTE**: This is a breaking change for those who use the `backend.http` API
> with JWT tokens. The new logic encrypts and encodes the payload in a
> different format, therefore previously generated tokens are no longer
> compatible.

## [0.23.6] - 2022-09-19

### Fixed

- Fixed album_id and list of tracks on `music.tidal.get_album`.

## [0.23.5] - 2022-09-18

### Added

- Added support for web hooks returning their hook method responses back to the
  HTTP client.

- Added [Tidal integration](https://git.platypush.tech/platypush/platypush/pulls/223)

- Added support for [OPML
  subscriptions](https://git.platypush.tech/platypush/platypush/pulls/220) to
  the `rss` plugin.

- Better support for bulk database operations on the `db` plugin.

### Fixed

- Now supporting YAML sections with empty configurations.

## [0.23.4] - 2022-08-28

### Added

- Added `matrix` integration
  ([issue](https://git.platypush.tech/platypush/platypush/issues/2),
  [PR](https://git.platypush.tech/platypush/platypush/pulls/217)).

### Changed

- Removed `clipboard` backend. Enabling the `clipboard` plugin will also enable
  clipboard monitoring, with no need for an additional backend.

## [0.23.3] - 2022-06-01

### Added

- Added `ntfy` integration (see #219).
- Support for a default `config.yaml` if one isn't specified in the default
  locations.

### Changed

- The HTTP server dependencies are now marked as required, since the default
  `config.yaml` will have the HTTP backend enabled by default in order to allow
  the creation of a first user.
- Updated Vue.js frontend dependencies to the latest version.
- Removed bulma from the frontend dependencies, making the frontend much
  lighter and loading times much faster.
- Other UI improvements.

### Fixed

- More reliable cronjobs in case of DST change or any clock changes in general
  (see #217).
- Fixed `--redis-queue` argument.

## [0.23.2] - 2022-03-27

### Added

- Support for asynchronous events over GPIO PINs. It is now possible to specify
  a list of `monitored_pins` in the [`gpio`
  plugin](https://git.platypush.tech/platypush/platypush/-/blob/master/platypush/plugins/gpio/__init__.py)
  configuration. A change in the value on those GPIO PINs (caused by e.g. a
  button, a binary sensor or a probe) will trigger a
  `platypush.message.event.gpio.GPIOEvent` that you can use in your automation
  scripts.

- Simplified script API to interact with platform variables
  (closes [#206](https://git.platypush.tech/platypush/platypush/-/issues/206)).
  You can now read and write stored variables in your Platypush scripts through
  a much more intuitive interface compared to explicitly using the `variable`
  plugin explicitly:

```python
from platypush.context import Variable

# ...

my_var = Variable.get('my_var')
my_var = int(my_var) + 1
Variable.set(my_var=my_var)
```

## [0.23.0] - 2022-03-01

### Added

- Added [Jellyfin integration](https://git.platypush.tech/platypush/platypush/-/issues/208).

### Fixed

- Merged several PRs from `dependabot`.

- Fixed management of the `CN` field in the `calendar.ical` plugin.

## [0.22.10] - 2022-02-07

### Added

- Refactored the `dbus` integration. The plugin and backend have been merged into a
  single plugin component, and the ability to subscribe to custom signals has been
  added.

### Fixed

- Proper support for empty payloads on the integrations that trigger a `SensorDataChangeEvent`.
- Fixed possible infinite recursion on the Pushbullet integration in case of errors where the
  error and close handlers keep calling each other in a loop.

## [0.22.9] - 2022-01-06

### Added

- Added `rss` integration (replaces the cumbersome and deprecated `backend.http.poll`).

### Fixed

- Fixed timezone handling in calendar integrations.
- Fixed handling of ignored directories in the `file.monitor` backend.

## [0.22.8] - 2021-12-13

### Added

- Added support for audio tracks in Plex integration.

### Changed

- Web server uWSGI wrapper changed from `uwsgi` to `gunicorn`.

### Fixed

- Fixed client ID assignment logic in MQTT backends to prevent client ID clashes and reconnections
  (closes #205).
- Updated LTR559 integration to be compatible with the new API.
- Updated Chromecast integration to be compatible with `pychromecast >= 10`.
- Better handling of media errors.

## [0.22.6] - 2021-11-27

### Added

- Added support for converting webpages to markdown in `http.webpage.simplify`
  even if no `outfile` is specified.

### Fixed

- Improved robustness of the ICal calendar parser in case some fields (e.g. `*status`)
  are not defined.

## [0.22.5] - 2021-11-15

### Added

- Added `mastodon` plugin.
- Added `chat.irc` plugin.
- Added `mailgun` plugin.

### Fixed

- Fixed `switchbot.status` method in case of virtual devices.
- Fixed `platypush[alexa]` optional package installation.

## [0.22.4] - 2021-10-19

### Added

- Support for IR virtual devices in Switchbot plugin.
- Added [`google.maps.get_travel_time`](https://docs.platypush.tech/platypush/plugins/google.maps.html#platypush.plugins.google.maps.GoogleMapsPlugin.get_travel_time)
  method (closes #115).
- Support for custom YouTube video/audio formats on media plugins.

### Fixed

- Responses for requests received over an MQTT backend are now delivered to the right topic
  (`<device_base_topic>/responses/<msg_id>`).
- Various fixes on media plugins.

## [0.22.3] - 2021-10-01

### Added

- `gotify` integration (see #198).

## [0.22.2] - 2021-09-25

### Added

- `ngrok` integration (see #196).

## [0.22.1] - 2021-09-22

### Fixed

- `zigbee.mqtt` backend now no longer requires the MQTT backend/plugin to be enabled.

- Fixed bug on empty popcorn API responses.

### Changed

- Created CI Gitlab pipeline to replace the Platypush event-based pre-existing pipeline.

### Removed

- Removed docs references to removed/abstract integrations.

## [0.22.0] - 2021-09-16

### Changed

- Platypush now uses manifest files to describe plugins and backends. Each extension is now
  expected to provide a `manifest.yaml` file in its folder, reporting its package name, pip
  dependencies, required system packages and optional extra installation commands.

- Refactored `platyvenv`, `platydock`, documentation generation and plugin management engine.
  They are now both faster and more robust, since they can rely on the manifest definition to
  operate instead of pydoc strings conventions or `config.yaml` conventions.

- `platyvenv start`  now starts the environment process synchronously and it prints
  stdout/stderr instead of redirecting it to the logs dir (previous behaviour:
  `platyvenv start` used to start the process asynchronously and the logs were stored
  to `~/.local/share/platypush/venv/<env>/logs/<stdout|stderr>.log`).

### Removed

- Removed `Homeseer` integration - it was based on a Python integration that has now been
  pulled out of PyPI and GitHub. A new integration may come in the future if there is enough
  demand for it.

## [0.21.4] - 2021-08-24

### Fixed

- Fixed JWT token generation, since python-jwt >= 2.0 always returns strings (not bytes) upon `jwt.encode`.

## [0.21.3] - 2021-07-28

### Added

- Added `sun` plugin for sunrise/sunset events.

- Added `slack` integration.

## [0.21.2] - 2021-07-20

### Added

- Added `music.spotify` backend to emulate a Spotify Connect receiver through Platypush.

- Added `music.spotify` plugin.

- Added `music.spotify` UI integration.

## [0.21.1] - 2021-06-22

### Added

- Added `switchbot` plugin to interact with Switchbot devices over the cloud API instead of
  directly accessing the device's Bluetooth interface.

- Added `marshmallow` dependency - it will be used from now own to dump and document schemas
  and responses instead of the currently mixed approach with `Response` objects and plain
  dictionaries and lists.

- Support for custom MQTT timeout on all the `zwavejs2mqtt` calls.

- Added generic joystick backend `backend.joystick.jstest` which uses `jstest` from the
  standard `joystick` system package to read the state of joysticks not compatible with
  `python-inputs`.

- Added PWM PCA9685 plugin.

- Added Linux native joystick plugin, ``backend.joystick.linux``, for the cases where
  ``python-inputs`` doesn't work and ``jstest`` is too slow.

### Changed

- `switch.switchbot` plugin renamed to `switchbot.bluetooth` plugin, while the new plugin
  that uses the Switchbot API is simply named `switchbot`.

### Fixed

- More robust reconnection logic on the Pushbullet backend in case of websocket errors.

## [0.21.0] - 2021-05-06

### Added

- Support for custom PopcornTime API mirror/base URL.

- Full support for TV series search.

### Fixed

- Fixed torrent search (now using a different PopcornTime API mirror).

- Migrated SASS engine from `node-sass` (currently deprecated and broken on Node 16) to `sass`.

- Fixed alignment of Z-Wave UI header on Chrome/Webkit.

## [0.20.10] - 2021-04-28

### Fixed

- Fixed zwave/zwavejs2mqtt interoperability.

## [0.20.9] - 2021-04-12

### Added

- Added zwavejs2mqtt integration (see [#186](https://git.platypush.tech/platypush/platypush/-/issues/186).

### Fixed

- Major LINT fixes.

### Removed

- Removed unmaintained integrations: TorrentCast and Booking.com

## [0.20.8] - 2021-04-04

### Added

- Added `<Camera>` dashboard widget.

- Added support for custom dashboard widgets with customized (see https://git.platypush.tech/platypush/platypush/wiki/Backends#creating-custom-widgets).

- Added support for controls on `music.mpd` dashboard widget.

### Fixed

- Fixed zigbee2mqtt backend error in case of messages with empty payload (see [#184](https://git.platypush.tech/platypush/platypush/-/issues/184)).

- Fixed compatibility with all versions of websocket-client - versions >= 0.58.0 pass a `WebSocketApp` object as a first
  argument to the callbacks, as well as versions < 0.54.0 do, but the versions in between don't pass this argument.

## [0.20.7] - 2021-03-26

### Fixed

- Fixed race condition on `media.vlc.stop` when clearing the VLC instance.

- Fixed dashboard widgets custom classes being propagated both to the container and to the widget content [see #179]

- Fixed compatibility with SQLAlchemy >= 1.4.

## [0.20.6] - 2021-03-16

### Added

- Added `log.http` backend to monitor changes to HTTP log files
  (see [#167](https://git.platypush.tech/platypush/platypush/-/issues/167)).

- Added `file.monitor` backend, which replaces the `inotify` backend
  (see [#172](https://git.platypush.tech/platypush/platypush/-/issues/172)).

### Removed

- Removed legacy `pusher` script and `local` backend.

### Fixed

- Fixed support for Z-Wave switches.

- Fixed possible race condition on VLC stop.

## [0.20.5] - 2021-03-12

### Added

- Added support for a static list of devices to actively scan to the `bluetooth.scanner` backend
  (see [#174](https://git.platypush.tech/platypush/platypush/-/issues/174)).

- Added `weather.openweathermap` plugin and backend, which replaces `weather.darksky`, since the
  Darksky API will be completely shut down by the end of 2021.

### Fixed

- Cron expressions should adhere to the UNIX cronjob standard and use the machine local time,
  not UTC, as a reference (closes [#173](https://git.platypush.tech/platypush/platypush/-/issues/173)).

- Better management of Z-Wave values types from the UI.

- Disable logging for `ZwaveValueEvent` events - they tend to be very verbose and
  can impact the performance on slower devices. They will still be published to the
  websocket clients though, so you can still debug Z-Wave values issues from the browser
  developer console (enable debug traces).

- Added suffix to the `zigbee.mqtt` backend default `client_id` to prevent clashes with
  the default `mqtt` backend `client_id`.

## [0.20.4] - 2021-03-08

### Added

- Added SmartThings integration.
- Support for custom Redis message queue name over the `--redis-queue` argument.

### Fixed

- Refactored tests to use `pytest` instead of `unittest`.
- Some major bug fixes on procedures and hooks context evaluation.

## [0.20.3] - 2021-02-28

### Fixed

- Several bug fixes on the VLC plugin, including proper management of stop/end-of-stream, volume set and missing integration requirements in `requirements.txt` and `setup.py`.

## [0.20.2] - 2021-02-27

### Fixed

- More stable ZeroConf backends registration logic in case of partial or missing results.
- Improved and refactored integration tests.

### Added

- Support for passing context variables (${}) from YAML procedures/hooks/crons to Python procedure/hooks/crons.
- New integration test for testing procedures.<|MERGE_RESOLUTION|>--- conflicted
+++ resolved
@@ -1,20 +1,13 @@
 # Changelog
 
-<<<<<<< HEAD
-## [Unreleased]
-=======
 ## [1.0.3] - 2024-05-31
->>>>>>> 23e02de1
 
 - [[#368](https://git.platypush.tech/platypush/platypush/issues/368)] Added
   Ubuntu packages.
 
-<<<<<<< HEAD
-=======
 - Fixed bug that didn't get hooks to match events imported through the new
   `platypush.events` symlinked module.
 
->>>>>>> 23e02de1
 ## [1.0.2] - 2024-05-26
 
 - Fixed regression introduced by the support of custom names through the
